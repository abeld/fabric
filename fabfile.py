"""
Fabric's own fabfile.
"""

from __future__ import with_statement

from fabric.api import *
from fabric.contrib.project import rsync_project
import fabric.version


<<<<<<< HEAD
def test(args=None):
=======
def test(args=""):
>>>>>>> 652b430a
    """
    Run all unit tests and doctests.

    Specify string argument ``args`` for additional args to ``nosetests``.
    """
<<<<<<< HEAD
    if args is None:
        args = ""
=======
>>>>>>> 652b430a
    print(local('nosetests -sv --with-doctest %s' % args, capture=False))


def build_docs(clean='no', browse='no'):
    """
    Generate the Sphinx documentation.
    """
    c = ""
    if clean.lower() in ['yes', 'y']:
        c = "clean "
    b = ""
    if browse.lower() in ['yes', 'y']:
        b = " && open _build/html/index.html"
    local('cd docs; make %shtml%s' % (c, b), capture=False)


@hosts('jforcier@fabfile.org')
def push_docs():
    """
    Build and push the Sphinx docs to docs.fabfile.org
    """
    build_docs()
    branch = fabric.version.get_version(line_only=True)
    remote_loc = '/var/www/docs.fabfile/%s/' % branch
    rsync_project(remote_loc, 'docs/_build/html/', delete=True)


def tag():
    """
    Tag a new release of the software
    """
    with settings(warn_only=True):
        # Get current version string
        version = fabric.version.get_version()
        # Does that tag already exist?
        exists = local("git tag | grep %s" % version)
        if exists:
            # If no work has been done since, what's the point?
            if not local("git log %s.." % version):
                abort("No work done since last tag!")
            # If work *has* been done since, we need to make a new tag. To the
            # editor for version update!
            raw_input("Work has been done since last tag, version update is needed. Hit Enter to load version info in your editor: ")
            local("$EDITOR fabric/version.py", capture=False)
            # Reload version module to get new version
            reload(fabric.version)
        # If the tag doesn't exist, the user has already updated version info
        # and we can just move on.
        else:
            print("Version has already been updated, no need to edit...")
        # Get version strings
        verbose_version = fabric.version.get_version(verbose=True)
        short_version = fabric.version.get_version()
        # Commit the version update
        local("git add fabric/version.py")
        local("git commit -m \"Cut %s\"" % verbose_version)
        # And tag it
        local("git tag -m \"Fabric %s\" %s" % (
            verbose_version,
            short_version
        ))<|MERGE_RESOLUTION|>--- conflicted
+++ resolved
@@ -9,21 +9,14 @@
 import fabric.version
 
 
-<<<<<<< HEAD
 def test(args=None):
-=======
-def test(args=""):
->>>>>>> 652b430a
     """
     Run all unit tests and doctests.
 
     Specify string argument ``args`` for additional args to ``nosetests``.
     """
-<<<<<<< HEAD
     if args is None:
         args = ""
-=======
->>>>>>> 652b430a
     print(local('nosetests -sv --with-doctest %s' % args, capture=False))
 
 
